--- conflicted
+++ resolved
@@ -59,34 +59,23 @@
   (insert ","))
 
 (defun sqlup-maybe-capitalize-word-at-point ()
-<<<<<<< HEAD
-  (let ((sqlup-current-word (thing-at-point 'symbol))
-        (sqlup-current-word-boundaries (bounds-of-thing-at-point 'symbol)))
-    (if (and (stringp sqlup-current-word)
-             (member (downcase sqlup-current-word) sqlup-keywords))
-        (progn
-          (delete-region (car sqlup-current-word-boundaries) (cdr sqlup-current-word-boundaries))
-          (insert (upcase sqlup-current-word))
-          ))))
-=======
   (if (not (sqlup-is-commentp (thing-at-point 'line)))
       (let ((sqlup-current-word (thing-at-point 'symbol))
-	    (sqlup-current-word-boundaries (bounds-of-thing-at-point 'symbol)))
-	(if (member (downcase sqlup-current-word) sqlup-keywords)
-	    (progn
-	      (delete-region (car sqlup-current-word-boundaries)
-			     (cdr sqlup-current-word-boundaries))
-	      (insert (upcase sqlup-current-word)))))))
+            (sqlup-current-word-boundaries (bounds-of-thing-at-point 'symbol)))
+        (if (and (stringp sqlup-current-word)
+                 (member (downcase sqlup-current-word) sqlup-keywords))
+            (progn
+              (delete-region (car sqlup-current-word-boundaries)
+                             (cdr sqlup-current-word-boundaries))
+              (insert (upcase sqlup-current-word)))))))
 
 (defun sqlup-is-commentp (line)
   (and (string-match "^\s*--.*$" line) t))
->>>>>>> 6424ae43
 
 ;;;###autoload
 (defun sqlup-capitalize-keywords-in-region ()
   "Call this function on a region to capitalize the SQL keywords therein."
   (interactive)
-
   (save-excursion
     (let* ((sqlup-start-of-region (region-beginning))
            (sqlup-end-of-region (region-end)))
@@ -104,7 +93,7 @@
             (define-key map (kbd "SPC") 'sqlup-insert-space-and-maybe-capitalize)
             (define-key map (kbd "(") 'sqlup-insert-open-parens-and-maybe-capitalize)
             (define-key map (kbd ";") 'sqlup-insert-semicolon-and-maybe-capitalize)
-	    (define-key map (kbd ",") 'sqlup-insert-comma-and-maybe-capitalize)
+            (define-key map (kbd ",") 'sqlup-insert-comma-and-maybe-capitalize)
             map))
 
 (defvar sqlup-keywords
